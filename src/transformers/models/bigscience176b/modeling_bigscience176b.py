# coding=utf-8
# Copyright 2018 The OpenAI Team Authors and HuggingFace Inc. team.
# Copyright (c) 2018, NVIDIA CORPORATION.  All rights reserved.
#
# Licensed under the Apache License, Version 2.0 (the "License");
# you may not use this file except in compliance with the License.
# You may obtain a copy of the License at
#
#     http://www.apache.org/licenses/LICENSE-2.0
#
# Unless required by applicable law or agreed to in writing, software
# distributed under the License is distributed on an "AS IS" BASIS,
# WITHOUT WARRANTIES OR CONDITIONS OF ANY KIND, either express or implied.
# See the License for the specific language governing permissions and
# limitations under the License.
"""PyTorch BigScience176B model."""

import math
from typing import Tuple

import torch
import torch.nn.functional as F
import torch.utils.checkpoint
from torch import Tensor, nn
from torch.nn import CrossEntropyLoss

from ...file_utils import add_code_sample_docstrings, add_start_docstrings, add_start_docstrings_to_model_forward
from ...modeling_outputs import BaseModelOutputWithPastAndCrossAttentions, CausalLMOutputWithCrossAttentions
from ...modeling_utils import Conv1D, PreTrainedModel
from ...utils import logging
from ...utils.model_parallel_utils import assert_device_map, get_device_map
from .configuration_bigscience176b import BigScience176BConfig
from .fused_bias_gelu import bias_gelu_impl
from .mpu_utils import split_tensor_along_last_dim

from .scaled_softmax import ScaledSoftmax

try:
    import apex
    from apex.normalization.fused_layer_norm import FusedLayerNorm as LayerNorm
    print("successfully imported apex!")
except:
    from torch.nn import LayerNorm
    print("Could not import apex - trying with torch.nn.LayerNorm instead")

logger = logging.get_logger(__name__)

_CHECKPOINT_FOR_DOC = "bigscience/BigScience176B"
_CONFIG_FOR_DOC = "BigScience176BConfig"
_TOKENIZER_FOR_DOC = "BigScience176BTokenizer"

BIGSCIENCE176B_PRETRAINED_MODEL_ARCHIVE_LIST = [
    "bigscience/bigscience-small-testing",
    # "bigscience/BigScience176B",
    # See all BigScience176B models at https://huggingface.co/models?filter=bigscience176b
]

# Utility functions below:


# def attention_mask_func(attention_scores, attention_mask):
#     return attention_scores.masked_fill_(attention_mask, -10000.0)

def attention_mask_func(attention_scores, attention_mask):
    values_to_attend = 1.0 - attention_mask
    return (values_to_attend * attention_scores) - 10000.0 * attention_mask
    #  return torch.where(attention_mask == 1, attention_scores, -10000.0).to(attention_scores.dtype)


def bias_dropout_add(x, bias, residual, prob, training):
    # type: (Tensor, Tensor, Tensor, float, bool) -> Tensor
    out = torch.nn.functional.dropout(x + bias, p=prob, training=training)
    out = residual + out
    return out


def get_bias_dropout_add(training):
    def _bias_dropout_add(x, bias, residual, prob):
        return bias_dropout_add(x, bias, residual, prob, training)

    return _bias_dropout_add


@torch.jit.script
def bias_dropout_add_fused_train(x, bias, residual, prob):
    # type: (Tensor, Tensor, Tensor, float) -> Tensor
    return bias_dropout_add(x, bias, residual, prob, True)


@torch.jit.script
def bias_dropout_add_fused_inference(x, bias, residual, prob):
    # type: (Tensor, Tensor, Tensor, float) -> Tensor
    return bias_dropout_add(x, bias, residual, prob, False)


class BigScience176BAttention(nn.Module):
    def __init__(self, config, layer_number=None):
        super().__init__()

        dtype = getattr(torch, config.dtype)
        self.pretraining_tp = config.pretraining_tp

        self.hidden_size = config.hidden_size
        self.num_heads = config.n_head
        self.head_dim = self.hidden_size // self.num_heads
        self.split_size = self.hidden_size
        self.attention_softmax_in_fp32 = config.attention_softmax_in_fp32
        self.masked_softmax_fusion = config.masked_softmax_fusion

        if dtype == torch.float16:
            self.fp16=True
            self.bf16=False
        elif dtype == torch.bfloat16:
            self.fp16=False
            self.bf16=True
        else:
            self.fp16=False
            self.bf16=False

        if self.head_dim * self.num_heads != self.hidden_size:
            raise ValueError(
                f"`hidden_size` must be divisible by num_heads (got `hidden_size`: {self.hidden_size} and `num_heads`: {self.num_heads})."
            )

        # Layer-wise attention scaling
        self.layer_number = max(1, layer_number)
        coeff = self.layer_number
<<<<<<< HEAD
        self.hidden_size_per_attention_head = 64
=======
        self.hidden_size_per_attention_head = 64 
>>>>>>> f40a1194
        self.norm_factor = math.sqrt(self.hidden_size_per_attention_head) * coeff

        # self.scale_mask_softmax = nn.Softmax(dim=1)
        self.scale_mask_softmax = ScaledSoftmax(
            self.fp16, self.bf16,
            self.masked_softmax_fusion,
            attention_mask_func,
            self.attention_softmax_in_fp32,
            coeff
        )
        
        self.mask_func = attention_mask_func

        self.query_key_value = nn.Linear(self.hidden_size, 3 * self.hidden_size, dtype=dtype, bias=True)
        # TODO : Try a custom class
        self.dense = nn.Linear(self.hidden_size, self.hidden_size, dtype=dtype)
        self.skip_bias_add = config.skip_bias_add
        self.skip_bias_add_qkv = config.skip_bias_add_qkv
        self.attention_dropout = torch.nn.Dropout(config.attention_dropout)

    def forward(
        self,
        hidden_states,
        layer_past=None,
        attention_mask=None,
        alibi=None,
        head_mask=None,
        use_cache=False,
        output_attentions=False,
    ):
        # hidden_states: [sq, b, h]
        alibi = alibi.repeat(1, hidden_states.shape[1], 1).to(hidden_states.device)  # repeat with batch size

        bias = self.query_key_value.bias if not self.skip_bias_add_qkv else None

        output_bias = self.query_key_value.bias if self.skip_bias_add_qkv else None

        mixed_x_layer, _ = F.linear(hidden_states, self.query_key_value.weight, bias), output_bias

        # [sq, b, (np * 3 * hn)] --> [sq, b, np, 3 * hn]
        new_tensor_shape = mixed_x_layer.size()[:-1] + (self.num_heads, 3 * self.head_dim)
        mixed_x_layer = mixed_x_layer.view(*new_tensor_shape)

        # [sq, b, np, 3 * hn] --> 3 [sq, b, np, hn]
        (query_layer, key_layer, value_layer) = split_tensor_along_last_dim(mixed_x_layer, 3)

        if layer_past is not None:
            past_key, past_value = layer_past
            key_layer = torch.cat((past_key.type_as(key_layer), key_layer), dim=0)
            value_layer = torch.cat((past_value.type_as(value_layer), value_layer), dim=0)

        if use_cache is True:
            present = (key_layer, value_layer)
        else:
            present = None

        # ===================================
        # Raw attention scores. [b, np, s, s]
        # ===================================

        # [b, np, sq, sk]
        output_size = (query_layer.size(1), query_layer.size(2), query_layer.size(0), key_layer.size(0))

        # [sq, b, np, hn] -> [sq, b * np, hn]
        query_layer = query_layer.view(output_size[2], output_size[0] * output_size[1], -1)
        # [sk, b, np, hn] -> [sk, b * np, hn]
        key_layer = key_layer.view(output_size[3], output_size[0] * output_size[1], -1)


        # alibi
        matmul_result = alibi[: output_size[0] * output_size[1], :, : output_size[3]]



        # Raw attention scores. [b * np, sq, sk]
        beta = 1.0 / self.layer_number

        matmul_result = torch.baddbmm(
            matmul_result,
            query_layer.transpose(0, 1),  # [b * np, sq, hn]
            key_layer.transpose(0, 1).transpose(1, 2),  # [b * np, hn, sk]
            beta=beta,
            alpha=(1.0 / self.norm_factor),
        )

        # change view to [b, np, sq, sk]

        attention_scores = matmul_result.view(*output_size)

        # ==================================================
        # Update attention mask for inference. [b, np, sq, sk]
        # ==================================================

        if use_cache:
            with torch.no_grad():
                if layer_past is not None:
                    attention_mask = attention_mask[
                        ..., attention_scores.size(3) - 1, : attention_scores.size(3)
                    ].unsqueeze(2)
                else:
                    attention_mask = attention_mask[..., : attention_scores.size(3), : attention_scores.size(3)]

        # ===========================
        # Attention probs and dropout
        # ===========================

        # attention scores and attention mask [b, np, sq, sk]

        # softmax across tp ranks: see here https://github.com/pytorch/pytorch/issues/76232
        # aggregated_tensors = []
        # slices = self.num_heads / self.pretraining_tp
        # for i in range(self.pretraining_tp):
        #     input_ = attention_scores[:, int(i * slices) : int((i + 1) * slices), :]
        #     mask_output = self.mask_func(input_, attention_mask) if attention_mask is not None else input_
        #     aggregated_tensors.append(torch.nn.Softmax(dim=-1)(mask_output))

        # attention_probs = torch.cat(aggregated_tensors, dim=1)
        # mask_output = (
        #     self.mask_func(attention_scores, attention_mask) if attention_mask is not None else attention_scores
        # )
        # attention_probs = torch.nn.Softmax(dim=-1)(mask_output)
        attention_probs = self.scale_mask_softmax(
            attention_scores, attention_mask
        )
        attention_probs = self.attention_dropout(attention_probs)


        # =========================
        # Context layer. [sq, b, hp]
        # =========================

        # value_layer -> context layer.
        # [sk, b, np, hn] --> [b, np, sq, hn]

        # context layer shape: [b, np, sq, hn]
        output_size = (value_layer.size(1), value_layer.size(2), query_layer.size(0), value_layer.size(3))

        # change view [sk, b * np, hn]
        value_layer = value_layer.view(value_layer.size(0), output_size[0] * output_size[1], -1)

        # change view [b * np, sq, sk]
        attention_probs = attention_probs.view(output_size[0] * output_size[1], output_size[2], -1)

        # matmul: [b * np, sq, hn]
        context_layer = torch.bmm(attention_probs, value_layer.transpose(0, 1))

        # change view [b, np, sq, hn]
        context_layer = context_layer.view(*output_size)

        # [b, np, sq, hn] --> [sq, b, np, hn]
        context_layer = context_layer.permute(2, 0, 1, 3).contiguous()

        # [sq, b, np, hn] --> [sq, b, hp]
        new_context_layer_shape = context_layer.size()[:-2] + (self.hidden_size,)

        context_layer = context_layer.view(*new_context_layer_shape)


        # =================
        # Output. [sq, b, h]
        # =================

        # aggregate results across tp ranks. See here: https://github.com/pytorch/pytorch/issues/76232
        if self.pretraining_tp > 1:
            slices = context_layer.shape[-1] / self.pretraining_tp
            output_tensor = torch.zeros_like(context_layer)
            for i in range(self.pretraining_tp):
                output_tensor = output_tensor + F.linear(
                    context_layer[:, :, int(i * slices) : int((i + 1) * slices)],
                    self.dense.weight[:, int(i * slices) : int((i + 1) * slices)],
                )
        else:
            output_tensor = F.linear(context_layer, self.dense.weight)

        if not self.skip_bias_add:
            output_tensor = output_tensor + self.dense.bias if self.dense.bias is not None else output_tensor
            output_bias = None
        else:
            output_tensor = output_tensor
            output_bias = self.dense.bias
        output = output_tensor
        # output = self.dense(context_layer)

        outputs = (output, present)
        if output_attentions:
            outputs += (None,)  # TODO not implemented yet

        return outputs, output_bias  # a, present, (attentions)


class BigScience176BMLP(nn.Module):
    def __init__(self, config):
        super().__init__()
        hidden_size = config.hidden_size
        dtype = getattr(torch, config.dtype)
        self.skip_bias_add = config.skip_bias_add
        self.pretraining_tp = config.pretraining_tp
        self.dense_h_to_4h = nn.Linear(hidden_size, 4 * hidden_size, dtype=dtype)
        # self.activation_func = F.gelu
        self.activation_func = bias_gelu_impl
        self.dense_4h_to_h = nn.Linear(4 * hidden_size, hidden_size, dtype=dtype)

    def forward(self, hidden_states):
        input_ = hidden_states

        hidden_states = self.activation_func(
            F.linear(hidden_states, self.dense_h_to_4h.weight), self.dense_h_to_4h.bias
        )

        # hidden_states = F.gelu(
        #     F.linear(hidden_states, self.dense_h_to_4h.weight) + self.dense_h_to_4h.bias
        # )

        if self.pretraining_tp > 1:
            intermediate_output = torch.zeros_like(input_)
            slices = self.dense_4h_to_h.weight.shape[-1] / self.pretraining_tp
            for i in range(self.pretraining_tp):
                intermediate_output = intermediate_output + F.linear(
                    hidden_states[:, :, int(i * slices) : int((i + 1) * slices)],
                    self.dense_4h_to_h.weight[:, int(i * slices) : int((i + 1) * slices)],
                )
        else:
            intermediate_output = F.linear(hidden_states, self.dense_4h_to_h.weight)

        if not self.skip_bias_add:
            output = (
                intermediate_output + self.dense_4h_to_h.bias
                if self.dense_4h_to_h.bias is not None
                else intermediate_output
            )
            output_bias = None
        else:
            output = intermediate_output
            output_bias = self.dense_4h_to_h.bias
        return output, output_bias


class BigScience176BBlock(nn.Module):
    def __init__(self, config, layer_number=None):
        super().__init__()
        hidden_size = config.hidden_size
        dtype = getattr(torch, config.dtype)

        self.input_layernorm = LayerNorm(hidden_size, eps=config.layer_norm_epsilon).to(dtype)
        self.alibi = self._build_alibi_tensor(config.seq_length, config.n_head, dtype=dtype)
        self.self_attention = BigScience176BAttention(config, layer_number=layer_number)
        self.post_attention_layernorm = LayerNorm(hidden_size, eps=config.layer_norm_epsilon).to(dtype)

        self.mlp = BigScience176BMLP(config)

        self.apply_residual_connection_post_layernorm = config.apply_residual_connection_post_layernorm
        self.bias_dropout_fusion = config.bias_dropout_fusion
        self.hidden_dropout = config.hidden_dropout

    @staticmethod
    def _build_alibi_tensor(max_seq_len, n_head, dtype=torch.bfloat16):
        # Based on https://github.com/ofirpress/attention_with_linear_biases/blob/a35aaca144e0eb6b789dfcb46784c4b8e31b7983/fairseq/models/transformer.py#L742
        """Returns tensor shaped (n_head, 1, max_seq_len)"""

        def get_slopes(n):
            def get_slopes_power_of_2(n):
                start = 2 ** (-(2 ** -(math.log2(n) - 3)))
                ratio = start
                return [start * ratio**i for i in range(n)]

            if math.log2(n).is_integer():
                return get_slopes_power_of_2(n)
            else:
                closest_power_of_2 = 2 ** math.floor(math.log2(n))
                return (
                    get_slopes_power_of_2(closest_power_of_2)
                    + get_slopes(2 * closest_power_of_2)[0::2][: n - closest_power_of_2]
                )

        slopes = torch.Tensor(get_slopes(n_head))
        alibi = slopes.unsqueeze(1).unsqueeze(1) * torch.arange(max_seq_len).unsqueeze(0).unsqueeze(0).expand(
            n_head, -1, -1
        )

        # Select the part of the tensor that corresponds to our tensor parallel index.
        # tp_world_size = mpu.get_tensor_model_parallel_world_size()
        # tp_index = mpu.get_tensor_model_parallel_rank()
        # alibi = alibi.reshape((tp_world_size, -1, *alibi.shape[1:]))[tp_index]
        alibi = alibi.to(dtype)

        return alibi

    def forward(
        self,
        hidden_states,
        layer_past=None,
        attention_mask=None,
        head_mask=None,
        use_cache=False,
        output_attentions=False,
    ):
        # hidden_states: [b, s, h]

        # Layer norm at the beginning of the transformer layer.
        layernorm_output = self.input_layernorm(hidden_states)

        # Self attention.
        attn_outputs, attention_bias = self.self_attention(
            layernorm_output,
            layer_past=layer_past,
            attention_mask=attention_mask,
            alibi=self.alibi,
            head_mask=head_mask,
            use_cache=use_cache,
            output_attentions=output_attentions,
        )
        # attention_bias = None

        attention_output = attn_outputs[0]

        outputs = attn_outputs[1:]

        # Layer norm post the self attention.
        if self.apply_residual_connection_post_layernorm:
            residual = layernorm_output
        else:
            residual = hidden_states

        # bias_dropout_add_func method simplifed for inference only (we remove the dropout)
        # residual = hidden_states
        # TODO implement dropout
        # layernorm_input = attention_output + residual
        if self.bias_dropout_fusion:
            if self.training:
                bias_dropout_add_func = bias_dropout_add_fused_train
            else:
                bias_dropout_add_func = bias_dropout_add_fused_inference
        else:
            bias_dropout_add_func = get_bias_dropout_add(self.training)

        # re-enable torch grad to enable fused optimization.
        with torch.enable_grad():
            layernorm_input = bias_dropout_add_func(
                attention_output, attention_bias.expand_as(residual), residual, self.hidden_dropout
            )

        layernorm_output = self.post_attention_layernorm(layernorm_input)

        # MLP.

        mlp_output, mlp_bias = self.mlp(layernorm_output)

        if self.apply_residual_connection_post_layernorm:
            residual = layernorm_output
        else:
            residual = layernorm_input

        # output = mlp_output + residual
        with torch.enable_grad():
            output = bias_dropout_add_func(mlp_output, mlp_bias.expand_as(residual), residual, self.hidden_dropout)

        if use_cache:
            outputs = (output,) + outputs
        else:
            outputs = (output,) + outputs[1:]

        return outputs  # hidden_states, present, attentions


class BigScience176BPreTrainedModel(PreTrainedModel):
    """
    An abstract class to handle weights initialization and a simple interface for downloading and loading pretrained
    models.
    """

    config_class = BigScience176BConfig
    base_model_prefix = "transformer"
    is_parallelizable = True
    supports_gradient_checkpointing = True

    def __init__(self, *inputs, **kwargs):
        super().__init__(*inputs, **kwargs)

    def _init_weights(self, module):
        """Initialize the weights."""
        if isinstance(module, (nn.Linear, Conv1D)):
            # Slightly different from the TF version which uses truncated_normal for initialization
            # cf https://github.com/pytorch/pytorch/pull/5617
            module.weight.data.normal_(mean=0.0, std=self.config.initializer_range)
            if module.bias is not None:
                module.bias.data.zero_()
        elif isinstance(module, nn.Embedding):
            module.weight.data.normal_(mean=0.0, std=self.config.initializer_range)
            if module.padding_idx is not None:
                module.weight.data[module.padding_idx].zero_()
        elif isinstance(module, LayerNorm):
            module.bias.data.zero_()
            module.weight.data.fill_(1.0)

        # Reinitialize selected weights subject to the BigScience176B Paper Scheme:
        #   > A modified initialization which accounts for the accumulation on the residual path with model depth. Scale
        #   > the weights of residual layers at initialization by a factor of 1/√N where N is the # of residual layers.
        #   >   -- GPT-2 :: https://openai.com/blog/better-language-models/
        #
        # Reference (Megatron-LM): https://github.com/NVIDIA/Megatron-LM/blob/main/megatron/model/gpt_model.py
        for name, p in module.named_parameters():
            if "c_proj" in name and "weight" in name:
                # Special Scaled Initialization --> There are 2 Layer Norms per Transformer Block
                p.data.normal_(mean=0.0, std=(self.config.initializer_range / math.sqrt(2 * self.config.n_layer)))

    def _set_gradient_checkpointing(self, module, value=False):
        if isinstance(module, BigScience176BModel):
            module.gradient_checkpointing = value


BIGSCIENCE176B_START_DOCSTRING = r"""

    This model inherits from [`PreTrainedModel`]. Check the superclass documentation for the generic methods the
    library implements for all its model (such as downloading or saving, resizing the input embeddings etc.)

    This model is also a PyTorch [torch.nn.Module](https://pytorch.org/docs/stable/nn.html#torch.nn.Module) subclass.
    Use it as a regular PyTorch Module and refer to the PyTorch documentation for all matter related to general usage
    and behavior.

    Parameters:
        config ([`BigScience176BConfig`]): Model configuration class with all the parameters of the model.
            Initializing with a config file does not load the weights associated with the model, only the
            configuration. Check out the [`~PreTrainedModel.from_pretrained`] method to load the model weights.
"""

BIGSCIENCE176B_INPUTS_DOCSTRING = r"""
    Args:
        input_ids (`torch.LongTensor` of shape `(batch_size, input_ids_length)`):
            `input_ids_length` = `sequence_length` if `past_key_values` is `None` else
            `past_key_values[0][0].shape[-2]` (`sequence_length` of input past key value states). Indices of input
            sequence tokens in the vocabulary.

            If `past_key_values` is used, only `input_ids` that do not have their past calculated should be passed as
            `input_ids`.

            Indices can be obtained using [`BigScience176BTokenizer`]. See [`PreTrainedTokenizer.encode`] and
            [`PreTrainedTokenizer.__call__`] for details.

            [What are input IDs?](../glossary#input-ids)
        past_key_values (`Tuple[Tuple[torch.Tensor]]` of length `config.n_layers`):
            Contains precomputed hidden-states (key and values in the attention blocks) as computed by the model (see
            `past_key_values` output below). Can be used to speed up sequential decoding. The `input_ids` which have
            their past given to this model should not be passed as `input_ids` as they have already been computed.
        attention_mask (`torch.FloatTensor` of shape `(batch_size, sequence_length)`, *optional*):
            Mask to avoid performing attention on padding token indices. Mask values selected in `[0, 1]`:

            - 1 for tokens that are **not masked**,
            - 0 for tokens that are **masked**.

            [What are attention masks?](../glossary#attention-mask)
        token_type_ids (`torch.LongTensor` of shape `(batch_size, input_ids_length)`, *optional*):
            Segment token indices to indicate first and second portions of the inputs. Indices are selected in `[0,
            1]`:

            - 0 corresponds to a *sentence A* token,
            - 1 corresponds to a *sentence B* token.

            [What are token type IDs?](../glossary#token-type-ids)
        position_ids (`torch.LongTensor` of shape `(batch_size, sequence_length)`, *optional*):
            Indices of positions of each input sequence tokens in the position embeddings. Selected in the range `[0,
            config.max_position_embeddings - 1]`.

            [What are position IDs?](../glossary#position-ids)
        head_mask (`torch.FloatTensor` of shape `(num_heads,)` or `(num_layers, num_heads)`, *optional*):
            Mask to nullify selected heads of the self-attention modules. Mask values selected in `[0, 1]`:

            - 1 indicates the head is **not masked**,
            - 0 indicates the head is **masked**.

        inputs_embeds (`torch.FloatTensor` of shape `(batch_size, sequence_length, hidden_size)`, *optional*):
            Optionally, instead of passing `input_ids` you can choose to directly pass an embedded representation. This
            is useful if you want more control over how to convert `input_ids` indices into associated vectors than the
            model's internal embedding lookup matrix.

            If `past_key_values` is used, optionally only the last `inputs_embeds` have to be input (see
            `past_key_values`).
        use_cache (`bool`, *optional*):
            If set to `True`, `past_key_values` key value states are returned and can be used to speed up decoding (see
            `past_key_values`).
        output_attentions (`bool`, *optional*):
            Whether or not to return the attentions tensors of all attention layers. See `attentions` under returned
            tensors for more detail.
        output_hidden_states (`bool`, *optional*):
            Whether or not to return the hidden states of all layers. See `hidden_states` under returned tensors for
            more detail.
        return_dict (`bool`, *optional*):
            Whether or not to return a [`~file_utils.ModelOutput`] instead of a plain tuple.
"""
PARALLELIZE_DOCSTRING = r"""
    This is an experimental feature and is a subject to change at a moment's notice.

    Uses a device map to distribute attention modules of the model across several devices. If no device map is given,
    it will evenly distribute blocks across all devices.

    Args:
        device_map (`Dict[int, list]`, optional, defaults to None):
            A dictionary that maps attention modules to devices. Note that the embedding module and LMHead are always
            automatically mapped to the first device (for esoteric reasons). That means that the first device should
            have fewer attention modules mapped to it than other devices. For reference, the bigscience176b models have
            the following number of attention modules:

                - bigscience176b: 12
                - bigscience176b-medium: 24
                - bigscience176b-large: 36
                - bigscience176b-xl: 48

    Example:

    ```python
    # Here is an example of a device map on a machine with 4 GPUs using bigscience176b-xl, which has a total of 48 attention modules:
    model = BigScience176BLMHeadModel.from_pretrained("bigscience176b-xl")
    device_map = {
        0: [0, 1, 2, 3, 4, 5, 6, 7, 8],
        1: [9, 10, 11, 12, 13, 14, 15, 16, 17, 18, 19, 20, 21],
        2: [22, 23, 24, 25, 26, 27, 28, 29, 30, 31, 32, 33, 34],
        3: [35, 36, 37, 38, 39, 40, 41, 42, 43, 44, 45, 46, 47],
    }
    model.parallelize(device_map)
    ```
"""
DEPARALLELIZE_DOCSTRING = r"""
    Moves the model to cpu from a model parallel state.

    Example:

    ```python
    # On a 4 GPU machine with bigscience176b-large:
    model = BigScience176BLMHeadModel.from_pretrained("bigscience176b-large")
    device_map = {
        0: [0, 1, 2, 3, 4, 5, 6, 7],
        1: [8, 9, 10, 11, 12, 13, 14, 15],
        2: [16, 17, 18, 19, 20, 21, 22, 23],
        3: [24, 25, 26, 27, 28, 29, 30, 31, 32, 33, 34, 35],
    }
    model.parallelize(device_map)  # Splits the model across several devices
    model.deparallelize()  # Put the model back on cpu and cleans memory by calling torch.cuda.empty_cache()
    ```
"""


@add_start_docstrings(
    "The bare BIGSCIENCE176B Model transformer outputting raw hidden-states without any specific head on top.",
    BIGSCIENCE176B_START_DOCSTRING,
)
class BigScience176BModel(BigScience176BPreTrainedModel):
    _keys_to_ignore_on_load_missing = ["attn.masked_bias"]

    def __init__(self, config):
        super().__init__(config)

        self.embed_dim = config.hidden_size
        dtype = getattr(torch, config.dtype)
        assert dtype in [torch.bfloat16, torch.float32, torch.float, torch.float16]

        # Embedding + LN Embedding
        self.word_embeddings = nn.Embedding(config.vocab_size, self.embed_dim, dtype=dtype)
        self.word_embeddings_layernorm = LayerNorm(self.embed_dim, eps=config.layer_norm_epsilon).to(dtype)

        # Transformer blocks
        self.h = nn.ModuleList([BigScience176BBlock(config, layer_number=i) for i in range(config.num_hidden_layers)])

        # Final Layer Norm
        self.ln_f = LayerNorm(self.embed_dim, eps=config.layer_norm_epsilon).to(dtype)

        # Model parallel
        self.model_parallel = False
        self.device_map = None
        self.gradient_checkpointing = False

        # Initialize weights and apply final processing
        self.post_init()

    @add_start_docstrings(PARALLELIZE_DOCSTRING)
    def parallelize(self, device_map=None):
        # Check validity of device_map
        self.device_map = (
            get_device_map(len(self.h), range(torch.cuda.device_count())) if device_map is None else device_map
        )
        assert_device_map(self.device_map, len(self.h))
        self.model_parallel = True
        self.first_device = "cpu" if "cpu" in self.device_map.keys() else "cuda:" + str(min(self.device_map.keys()))
        self.last_device = "cuda:" + str(max(self.device_map.keys()))
        self.word_embeddings = self.word_embeddings.to(self.first_device)
        self.word_embeddings_layernorm = self.word_embeddings_layernorm.to(self.first_device)
        # Load onto devices
        for k, v in self.device_map.items():
            for block in v:
                cuda_device = "cuda:" + str(k)
                self.h[block] = self.h[block].to(cuda_device)
        # ln_f to last
        self.ln_f = self.ln_f.to(self.last_device)

    @add_start_docstrings(DEPARALLELIZE_DOCSTRING)
    def deparallelize(self):
        self.model_parallel = False
        self.device_map = None
        self.first_device = "cpu"
        self.last_device = "cpu"
        self.word_embeddings = self.word_embeddings.to("cpu")
        self.word_embeddings_layernorm = self.word_embeddings_layernorm.to("cpu")
        for index in range(len(self.h)):
            self.h[index] = self.h[index].to("cpu")
        self.ln_f = self.ln_f.to("cpu")
        torch.cuda.empty_cache()

    def get_input_embeddings(self):
        return self.word_embeddings

    def set_input_embeddings(self, new_embeddings):
        self.word_embeddings = new_embeddings

    @add_start_docstrings_to_model_forward(BIGSCIENCE176B_INPUTS_DOCSTRING)
    @add_code_sample_docstrings(
        processor_class=_TOKENIZER_FOR_DOC,
        checkpoint=_CHECKPOINT_FOR_DOC,
        output_type=BaseModelOutputWithPastAndCrossAttentions,
        config_class=_CONFIG_FOR_DOC,
    )
    def forward(
        self,
        input_ids=None,
        past_key_values=None,
        attention_mask=None,
        token_type_ids=None,
        position_ids=None,
        head_mask=None,
        inputs_embeds=None,
        use_cache=None,
        output_attentions=None,
        output_hidden_states=None,
        return_dict=None,
    ):
        output_attentions = output_attentions if output_attentions is not None else self.config.output_attentions
        output_hidden_states = (
            output_hidden_states if output_hidden_states is not None else self.config.output_hidden_states
        )
        use_cache = use_cache if use_cache is not None else self.config.use_cache
        return_dict = return_dict if return_dict is not None else self.config.use_return_dict

        if input_ids is not None and inputs_embeds is not None:
            raise ValueError("You cannot specify both input_ids and inputs_embeds at the same time")
        elif input_ids is not None:
            input_shape = input_ids.size()
            input_ids = input_ids.view(-1, input_shape[-1])
        elif inputs_embeds is not None:
            input_shape = inputs_embeds.size()[:-1]
        else:
            raise ValueError("You have to specify either input_ids or inputs_embeds")

        device = input_ids.device if input_ids is not None else inputs_embeds.device

        if token_type_ids is not None:
            token_type_ids = token_type_ids.view(-1, input_shape[-1])
        if position_ids is not None:
            position_ids = position_ids.view(-1, input_shape[-1])

        if past_key_values is None:
            past_length = 0
            past_key_values = tuple([None] * len(self.h))
        else:
            past_length = past_key_values[0][0].size(-2)
        if position_ids is None:
            position_ids = torch.arange(past_length, input_shape[-1] + past_length, dtype=torch.long, device=device)
            position_ids = position_ids.unsqueeze(0).view(-1, input_shape[-1])

        # Prepare head mask if needed
        # 1.0 in head_mask indicate we keep the head
        # attention_probs has shape bsz x n_head x N x N
        # head_mask has shape n_layer x batch x n_head x N x N
        head_mask = self.get_head_mask(head_mask, self.config.n_layer)

        if inputs_embeds is None:
            inputs_embeds = self.word_embeddings(input_ids)

        hidden_states = self.word_embeddings_layernorm(inputs_embeds)
        hidden_states = hidden_states.transpose(0, 1).contiguous()

        if token_type_ids is not None:
            token_type_embeds = self.word_embeddings(token_type_ids)
            token_type_embeds = token_type_embeds.transpose(0, 1).contiguous()
            hidden_states = hidden_states + token_type_embeds

        output_shape = input_shape + (hidden_states.size(-1),)

        presents = () if use_cache else None
        all_self_attentions = () if output_attentions else None
        all_hidden_states = () if output_hidden_states else None
        for i, (block, layer_past) in enumerate(zip(self.h, past_key_values)):

            # Model parallel
            if self.model_parallel:
                torch.cuda.set_device(hidden_states.device)
                # Ensure layer_past is on same device as hidden_states (might not be correct)
                if layer_past is not None:
                    layer_past = tuple(past_state.to(hidden_states.device) for past_state in layer_past)
                # Ensure that attention_mask is always on the same device as hidden_states
                if attention_mask is not None:
                    attention_mask = attention_mask.to(hidden_states.device)
                if isinstance(head_mask, torch.Tensor):
                    head_mask = head_mask.to(hidden_states.device)
            if output_hidden_states:
                all_hidden_states = all_hidden_states + (hidden_states,)

            if self.gradient_checkpointing and self.training:

                if use_cache:
                    logger.warning(
                        "`use_cache=True` is incompatible with gradient checkpointing. Setting `use_cache=False`..."
                    )
                    use_cache = False

                def create_custom_forward(module):
                    def custom_forward(*inputs):
                        # None for past_key_value
                        return module(*inputs, use_cache, output_attentions)

                    return custom_forward

                outputs = torch.utils.checkpoint.checkpoint(
                    create_custom_forward(block),
                    hidden_states,
                    None,
                    attention_mask,
                    head_mask[i],
                )
            else:
                outputs = block(
                    hidden_states,
                    layer_past=layer_past,
                    attention_mask=attention_mask,
                    head_mask=head_mask[i],
                    use_cache=use_cache,
                    output_attentions=output_attentions,
                )

            hidden_states = outputs[0]
            if use_cache is True:
                presents = presents + (outputs[1],)

            if output_attentions:
                all_self_attentions = all_self_attentions + (outputs[2 if use_cache else 1],)

            # Model Parallel: If it's the last layer for that device, put things on the next device
            if self.model_parallel:
                for k, v in self.device_map.items():
                    if i == v[-1] and "cuda:" + str(k) != self.last_device:
                        hidden_states = hidden_states.to("cuda:" + str(k + 1))

        hidden_states = self.ln_f(hidden_states)

        hidden_states = hidden_states.view(output_shape)
        # Add last hidden state
        if output_hidden_states:
            all_hidden_states = all_hidden_states + (hidden_states,)

        if not return_dict:
            return tuple(v for v in [hidden_states, presents, all_hidden_states, all_self_attentions] if v is not None)

        return BaseModelOutputWithPastAndCrossAttentions(
            last_hidden_state=hidden_states,
            past_key_values=presents,
            hidden_states=all_hidden_states,
            attentions=all_self_attentions,
        )


@add_start_docstrings(
    """
    The BIGSCIENCE176B Model transformer with a language modeling head on top (linear layer with weights tied to the
    input embeddings).
    """,
    BIGSCIENCE176B_START_DOCSTRING,
)
class BigScience176BLMHeadModel(BigScience176BPreTrainedModel):
    _keys_to_ignore_on_load_missing = [r"attn.masked_bias", r"attn.bias", r"lm_head.weight"]

    def __init__(self, config):
        super().__init__(config)
        self.transformer = BigScience176BModel(config)
        self.lm_head = nn.Linear(config.hidden_size, config.vocab_size, bias=False)

        # Model parallel
        self.model_parallel = False
        self.device_map = None

        # Initialize weights and apply final processing
        self.post_init()

    @add_start_docstrings(PARALLELIZE_DOCSTRING)
    def parallelize(self, device_map=None):
        self.device_map = (
            get_device_map(len(self.transformer.h), range(torch.cuda.device_count()))
            if device_map is None
            else device_map
        )
        assert_device_map(self.device_map, len(self.transformer.h))
        self.transformer.parallelize(self.device_map)
        self.lm_head = self.lm_head.to(self.transformer.first_device)
        self.model_parallel = True

    @add_start_docstrings(DEPARALLELIZE_DOCSTRING)
    def deparallelize(self):
        self.transformer.deparallelize()
        self.transformer = self.transformer.to("cpu")
        self.lm_head = self.lm_head.to("cpu")
        self.model_parallel = False
        torch.cuda.empty_cache()

    def get_output_embeddings(self):
        return self.lm_head

    def set_output_embeddings(self, new_embeddings):
        self.lm_head = new_embeddings

    def prepare_inputs_for_generation(self, input_ids, past=None, **kwargs):
        token_type_ids = kwargs.get("token_type_ids", None)
        # only last token for inputs_ids if past is defined in kwargs
        if past:
            input_ids = input_ids[:, -1].unsqueeze(-1)
            if token_type_ids is not None:
                token_type_ids = token_type_ids[:, -1].unsqueeze(-1)

        attention_mask = kwargs.get("attention_mask", None)
        position_ids = kwargs.get("position_ids", None)

        if attention_mask is not None and position_ids is None:
            # create position_ids on the fly for batch generation
            position_ids = attention_mask.long().cumsum(-1) - 1
            position_ids.masked_fill_(attention_mask == 0, 1)
            if past:
                position_ids = position_ids[:, -1].unsqueeze(-1)
        else:
            position_ids = None
        return {
            "input_ids": input_ids,
            "past_key_values": past,
            "use_cache": kwargs.get("use_cache"),
            "position_ids": position_ids,
            "attention_mask": attention_mask,
            "token_type_ids": token_type_ids,
        }

    @add_start_docstrings_to_model_forward(BIGSCIENCE176B_INPUTS_DOCSTRING)
    @add_code_sample_docstrings(
        processor_class=_TOKENIZER_FOR_DOC,
        checkpoint=_CHECKPOINT_FOR_DOC,
        output_type=CausalLMOutputWithCrossAttentions,
        config_class=_CONFIG_FOR_DOC,
    )
    def forward(
        self,
        input_ids=None,
        past_key_values=None,
        attention_mask=None,
        token_type_ids=None,
        position_ids=None,
        head_mask=None,
        inputs_embeds=None,
        labels=None,
        use_cache=None,
        output_attentions=None,
        output_hidden_states=None,
        return_dict=None,
    ):
        r"""
        labels (`torch.LongTensor` of shape `(batch_size, sequence_length)`, *optional*):
            Labels for language modeling. Note that the labels **are shifted** inside the model, i.e. you can set
            `labels = input_ids` Indices are selected in `[-100, 0, ..., config.vocab_size]` All labels set to `-100`
            are ignored (masked), the loss is only computed for labels in `[0, ..., config.vocab_size]`
        """
        return_dict = return_dict if return_dict is not None else self.config.use_return_dict

        transformer_outputs = self.transformer(
            input_ids,
            past_key_values=past_key_values,
            attention_mask=attention_mask,
            token_type_ids=token_type_ids,
            position_ids=position_ids,
            head_mask=head_mask,
            inputs_embeds=inputs_embeds,
            use_cache=use_cache,
            output_attentions=output_attentions,
            output_hidden_states=output_hidden_states,
            return_dict=return_dict,
        )
        hidden_states = transformer_outputs[0]

        # Set device for model parallelism
        if self.model_parallel:
            torch.cuda.set_device(self.transformer.first_device)
            hidden_states = hidden_states.to(self.lm_head.weight.device)

        lm_logits = self.lm_head(hidden_states)

        loss = None
        if labels is not None:
            # Shift so that tokens < n predict n
            shift_logits = lm_logits[..., :-1, :].contiguous()
            shift_labels = labels[..., 1:].contiguous()
            # Flatten the tokens
            loss_fct = CrossEntropyLoss()
            loss = loss_fct(shift_logits.view(-1, shift_logits.size(-1)), shift_labels.view(-1))

        if not return_dict:
            output = (lm_logits,) + transformer_outputs[1:]
            return ((loss,) + output) if loss is not None else output

        return CausalLMOutputWithCrossAttentions(
            loss=loss,
            logits=lm_logits,
            past_key_values=transformer_outputs.past_key_values,
            hidden_states=transformer_outputs.hidden_states,
            attentions=transformer_outputs.attentions,
        )

    @staticmethod
    def _reorder_cache(past: Tuple[Tuple[torch.Tensor]], beam_idx: torch.Tensor) -> Tuple[Tuple[torch.Tensor]]:
        """
        This function is used to re-order the `past_key_values` cache if [`~PreTrainedModel.beam_search`] or
        [`~PreTrainedModel.beam_sample`] is called. This is required to match `past_key_values` with the correct
        beam_idx at every generation step.
        """
        return tuple(
            tuple(past_state.index_select(0, beam_idx.to(past_state.device)) for past_state in layer_past)
            for layer_past in past
        )<|MERGE_RESOLUTION|>--- conflicted
+++ resolved
@@ -125,11 +125,7 @@
         # Layer-wise attention scaling
         self.layer_number = max(1, layer_number)
         coeff = self.layer_number
-<<<<<<< HEAD
         self.hidden_size_per_attention_head = 64
-=======
-        self.hidden_size_per_attention_head = 64 
->>>>>>> f40a1194
         self.norm_factor = math.sqrt(self.hidden_size_per_attention_head) * coeff
 
         # self.scale_mask_softmax = nn.Softmax(dim=1)
