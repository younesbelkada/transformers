--- conflicted
+++ resolved
@@ -48,23 +48,15 @@
         image_size=32,
         num_channels=3,
         embeddings_size=10,
-<<<<<<< HEAD
         hidden_sizes=[8, 16, 32, 64],
         depths=[1, 1, 2, 1],
-=======
-        hidden_sizes=[256, 512],
-        depths=[1, 1],
->>>>>>> c9047542
         is_training=True,
         use_labels=True,
         num_labels=3,
         scope=None,
-<<<<<<< HEAD
         out_features=["stage2", "stage3", "stage4"],
         num_groups=1,
-=======
         out_features=["stage1", "stage2"],
->>>>>>> c9047542
     ):
         self.parent = parent
         self.batch_size = batch_size
